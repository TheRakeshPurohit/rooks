{
  "main": "lib/index.js",
  "jsnext:main": "lib/index.esm.js",
  "module": "lib/index.esm.js",
  "types": "lib/index.d.ts",
  "description": "A React hook for window on scroll event",
  "name": "@rooks/use-on-window-scroll",
  "homepage": "https://react-hooks.org/hook/use-on-window-scroll",
  "repository": {
    "type": "git",
    "url": "https://github.com/imbhargav5/rooks.git"
  },
  "scripts": {
    "test": "jest",
    "lint": "eslint src test",
    "clean": "rimraf lib",
    "prebuild": "yarn clean",
    "build": "rollup -c ../../scripts/rollup.config.js",
    "prepublish": "yarn run build",
    "pregenerate:types": "rimraf index.d.ts",
    "generate:types": "tsc"
  },
  "keywords": [
    "use",
    "react-hooks.org",
    "react",
    "rooks",
    "hooks",
    "window",
    "scroll"
  ],
<<<<<<< HEAD
  "version": "3.3.0-alpha.0",
=======
  "version": "3.3.0",
>>>>>>> 3fde0c44
  "publishConfig": {
    "access": "public"
  },
  "peerDependencies": {
    "react": ">=16.8.0"
  },
  "gitHead": "f43acc975b37606ed1a7a1438ca33b896fcd1213"
}<|MERGE_RESOLUTION|>--- conflicted
+++ resolved
@@ -29,11 +29,7 @@
     "window",
     "scroll"
   ],
-<<<<<<< HEAD
-  "version": "3.3.0-alpha.0",
-=======
   "version": "3.3.0",
->>>>>>> 3fde0c44
   "publishConfig": {
     "access": "public"
   },
