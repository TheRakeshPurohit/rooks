{
  "main": "lib/index.js",
  "jsnext:main": "lib/index.esm.js",
  "module": "lib/index.esm.js",
  "types": "lib/index.d.ts",
  "description": "A React hooks package for componentDidMount",
  "name": "@rooks/use-did-mount",
  "homepage": "https://react-hooks.org/hook/use-did-mount",
  "repository": {
    "type": "git",
    "url": "https://github.com/imbhargav5/rooks.git"
  },
  "scripts": {
    "test": "jest",
    "lint": "eslint src test",
    "clean": "rimraf lib",
    "prebuild": "yarn clean",
    "build": "rollup -c ../../scripts/rollup.config.js",
    "prepublish": "yarn run build",
    "pregenerate:types": "rimraf index.d.ts",
    "generate:types": "tsc"
  },
  "keywords": [
    "use",
    "react-hooks.org",
    "react",
    "rooks",
    "hooks",
    "did mount",
    "componentDidMount",
    "lifecycle"
  ],
<<<<<<< HEAD
  "version": "3.3.0-alpha.0",
=======
  "version": "3.3.0",
>>>>>>> 3fde0c44
  "_id": "@rooks/use-did-mount@",
  "publishConfig": {
    "access": "public"
  },
  "peerDependencies": {
    "react": ">=16.8.0"
  },
  "gitHead": "f43acc975b37606ed1a7a1438ca33b896fcd1213"
}<|MERGE_RESOLUTION|>--- conflicted
+++ resolved
@@ -30,11 +30,7 @@
     "componentDidMount",
     "lifecycle"
   ],
-<<<<<<< HEAD
-  "version": "3.3.0-alpha.0",
-=======
   "version": "3.3.0",
->>>>>>> 3fde0c44
   "_id": "@rooks/use-did-mount@",
   "publishConfig": {
     "access": "public"
