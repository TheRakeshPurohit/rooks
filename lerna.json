--- conflicted
+++ resolved
@@ -1,12 +1,6 @@
 {
   "npmClient": "yarn",
-  "packages": [
-    "packages/*"
-  ],
+  "packages": ["packages/*"],
   "useWorkspaces": true,
-<<<<<<< HEAD
   "version": "3.2.2"
-=======
-  "version": "3.2.2-alpha.0"
->>>>>>> 8ef1c9e6
 }