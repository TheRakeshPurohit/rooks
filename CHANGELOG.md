# Unreleased

<<<<<<< HEAD
=======
# v3.3.0 

>>>>>>> 3fde0c44
- New useGeolocation hook
- New useThrottle hook
- Minor bug fixes

#v3.2.2

- Fix a minor bug in useKeys

#v3.2.0

- New hooks added
  - `useOnWindowResize`
  - `useOnWindowScroll`
  - `useKeys`

- Allow localStorage and sessionStorage to store all kinds of values.

#v3.1

 - New hook added `useDebounce`

# v3 
 - Critical bug with useKey with refs not detected was fixed
 - `useWindowSize` now returns `innerHeight`, `innerWidth`, `outerHeight` and `outerWidth`. It no longer returns `height` and `width` which were ambiguous.
 - `useWorker` has a new signature.
 - `useInterval` had issues with `useState` which have been resolved
 - `usePrevious` has a much simpler implementation using `useRef`
 - `typescript` types have been added to all the hooks
 - Storybook website has been added
 - Uniform major package version for all packages. It makes development easier and it also helps tracking compatibility.


# v2

- `useToggle` v2.0.0 Return value is now an array with two values instead of an object

# Older
- `useInterval`  
  - [1.2.1](https://github.com/imbhargav5/rooks/compare/@rooks/use-interval@1.2.0...@rooks/use-interval@1.2.1) (2019-02-21)

  - Updated the `useInteval` hook to use [Dan Abramov's implementation](https://overreacted.io/making-setinterval-declarative-with-react-hooks/) while still maintaining the original Rooks function signature and return value.

  -[1.1.1](https://github.com/imbhargav5/rooks/compare/@rooks/use-interval@1.1.0...@rooks/use-interval@1.1.1) (2019-01-20)

- `useOutsideClick`
  - Fix SSR bug introduced
  - Also look for touch listeners now
- `rooks`
  - Dev [`#21`](https://github.com/react-hooks-org/rooks/pull/21)
  - Home page [`#20`](https://github.com/react-hooks-org/rooks/pull/20)
  - Create CODE_OF_CONDUCT.md [`#1`](https://github.com/react-hooks-org/rooks/pull/1)
  - wip [`c5042c2`](https://github.com/react-hooks-org/rooks/commit/c5042c20d3516ae37f81a0589dd2ec782da82019)
  - Updates [`addd73a`](https://github.com/react-hooks-org/rooks/commit/addd73a7a3fca200ac5343efbe6a8545c463e282)
  - Test with terser installed [`7f8b1fc`](https://github.com/react-hooks-org/rooks/commit/7f8b1fcfff8ef59c48a784696ebe5dc51017eb57)
  <|MERGE_RESOLUTION|>--- conflicted
+++ resolved
@@ -1,10 +1,7 @@
 # Unreleased
 
-<<<<<<< HEAD
-=======
 # v3.3.0 
 
->>>>>>> 3fde0c44
 - New useGeolocation hook
 - New useThrottle hook
 - Minor bug fixes
